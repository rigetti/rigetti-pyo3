--- conflicted
+++ resolved
@@ -20,16 +20,11 @@
 num-complex = { version = "0.4.0", optional = true }
 num-traits = { version = "0.2.15", optional = true }
 paste = "1.0"
-<<<<<<< HEAD
 pyo3 = { version = "0.19", default-features = false, features = ["macros", "multiple-pymethods"] }
-time = { version = "0.3", optional = true }
-=======
-pyo3 = { version = "0.17", default-features = false, features = ["macros", "multiple-pymethods"] }
 # time has a "stable minus two MSRV" policy, which doesn't jive with
 # our more permissive MSRV
 # https://github.com/time-rs/time/discussions/535
 time = { version = ">=0.3, <=0.3.28", optional = true }
->>>>>>> c177b325
 
 [dev-dependencies]
 thiserror = "1.0"